import { shell } from 'electron';
import fs from 'fs-extra';
import path from 'path';
import { formatDistanceToNow } from 'date-fns';

import { Suggestions, Suggestion } from '../interfaces';
import { getPath, showMessageBox } from './ipc';

const debug = require('debug')('sleuth:suggestions');

export async function getItemsInSuggestionFolders(): Promise<Suggestions> {
 let suggestionsArr: Array<Suggestion>;

  // We'll get suggestions from the downloads folder and
  // the desktop
  try {
    const downloadsDir = await getPath('downloads');
    const downloads = (await fs.readdir(downloadsDir))
      .map((file) => path.join(downloadsDir, file));

    const desktopDir = await getPath('desktop');
    const desktop = (await fs.readdir(desktopDir))
      .map((file) => path.join(desktopDir, file));

    suggestionsArr = (await getSuggestions(downloads)).concat(await getSuggestions(desktop));
    const sortedSuggestions  = suggestionsArr.sort((a, b) => {
      return b.mtimeMs - a.mtimeMs;
    });

    return sortedSuggestions;
  } catch (error) {
    debug(error);
  }
  return [];
}

export async function deleteSuggestion(filePath: string) {
  const trashName = process.platform === 'darwin'
    ? 'trash'
    : 'recycle bin';

  const { response } = await showMessageBox({
    title: 'Delete File?',
    message: `Do you want to move ${filePath} to the ${trashName}?`,
    type: 'question',
    buttons: [ 'Cancel', `Move to ${trashName}` ],
    cancelId: 0
  });

  if (response) {
    shell.moveItemToTrash(filePath);
  }

  return !!response;
}

export async function deleteSuggestions(filePaths: Array<string>) {
  const trashName = process.platform === 'darwin'
    ? 'trash'
    : 'recycle bin';

  const { response } = await showMessageBox({
    title: 'Delete Files?',
    message: `Do you want to move all log files older than 48 hours to the ${trashName}?`,
    type: 'question',
    buttons: [ 'Cancel', `Move to ${trashName}` ],
    cancelId: 0
  });

  if (response) {
    filePaths.forEach((filePath) => shell.moveItemToTrash(filePath));
  }

  return !!response;
}

/**
 * Takes an array of file paths and checks if they're files we'd like
 * to suggest
 *
 * @param {Array<string>} input
 * @returns {Promise<StringMap<Suggestion>>}
 */
async function getSuggestions(input: Array<string>): Promise<Array<Suggestion>> {
  const suggestions: Array<Suggestion> = [];

  for (const file of input) {
    debug(`Checking ${file}`);
    // If the file is from #alerts-desktop-logs, the server will
    // have named it, not the desktop app itself.
    // It'll look like T8KJ1FXTL_U8KCVGGLR_1580765146766674.zip
    //
    // If the file is from #alerts-ios-logs, the server will h
    // have named it T8KJ1FXTL_U8KCVGGLR_1580765146766674.txt
    const serverFormat = /\w{9,}_\w{9,}_\d{16,}\.(zip|txt)/;
    const logsFormat = /.*logs.*\.zip/;
    const iosLogsFormat = /Default_logs?.{0,5}.txt/;
<<<<<<< HEAD
    const chromeLogsFormat = /app\.slack\.com\-\d{13,}\.log/;
    const firefoxLogsFormat = /console-export-[\d\-\_]{12,}\.txt/;
    const shouldAdd = logsFormat.test(file) 
    || serverFormat.test(file) 
    || iosLogsFormat.test(file) 
    || chromeLogsFormat.test(file)
    || firefoxLogsFormat.test(file);
=======
    const androidLogsFormat = /attachment?.{0,5}.txt/;
    const shouldAdd = logsFormat.test(file) || serverFormat.test(file) || iosLogsFormat.test(file) || androidLogsFormat.test(file);
>>>>>>> 24955fd2

    if (shouldAdd) {
      try {
        const stats = fs.statSync(file);
        const age = formatDistanceToNow(stats.mtimeMs);

        suggestions.push({filePath: file, ...stats, age });
      } catch (error) {
        debug(`Tried to add ${file}, but failed: ${error}`);
      }
    }
  }

  return suggestions;
}<|MERGE_RESOLUTION|>--- conflicted
+++ resolved
@@ -95,18 +95,15 @@
     const serverFormat = /\w{9,}_\w{9,}_\d{16,}\.(zip|txt)/;
     const logsFormat = /.*logs.*\.zip/;
     const iosLogsFormat = /Default_logs?.{0,5}.txt/;
-<<<<<<< HEAD
+    const androidLogsFormat = /attachment?.{0,5}.txt/;
     const chromeLogsFormat = /app\.slack\.com\-\d{13,}\.log/;
     const firefoxLogsFormat = /console-export-[\d\-\_]{12,}\.txt/;
     const shouldAdd = logsFormat.test(file) 
     || serverFormat.test(file) 
     || iosLogsFormat.test(file) 
     || chromeLogsFormat.test(file)
-    || firefoxLogsFormat.test(file);
-=======
-    const androidLogsFormat = /attachment?.{0,5}.txt/;
-    const shouldAdd = logsFormat.test(file) || serverFormat.test(file) || iosLogsFormat.test(file) || androidLogsFormat.test(file);
->>>>>>> 24955fd2
+    || firefoxLogsFormat.test(file)
+    || androidLogsFormat.test(file);
 
     if (shouldAdd) {
       try {
